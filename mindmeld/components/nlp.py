# -*- coding: utf-8 -*-
#
# Copyright (c) 2015 Cisco Systems, Inc. and others.  All rights reserved.
# Licensed under the Apache License, Version 2.0 (the "License");
# you may not use this file except in compliance with the License.
# You may obtain a copy of the License at
#     http://www.apache.org/licenses/LICENSE-2.0
# Unless required by applicable law or agreed to in writing, software
# distributed under the License is distributed on an "AS IS" BASIS,
# WITHOUT WARRANTIES OR CONDITIONS OF ANY KIND, either express or implied.
# See the License for the specific language governing permissions and
# limitations under the License.

"""
This module contains the natural language processor.
"""
import os
import sys
from multiprocessing import cpu_count
from concurrent.futures import ProcessPoolExecutor, wait
from abc import ABC, abstractmethod
from copy import deepcopy
import logging
import datetime
import time
import warnings

from .. import path
from ..core import ProcessedQuery, Bunch
from ..exceptions import ProcessorError
from ..resource_loader import ResourceLoader

from .domain_classifier import DomainClassifier
from .intent_classifier import IntentClassifier
from .entity_resolver import EntityResolver, EntityResolverConnectionError
from .entity_recognizer import EntityRecognizer
from .parser import Parser
from .role_classifier import RoleClassifier
from ..path import get_app
from ..exceptions import AllowedNlpClassesKeyError, MindMeldImportError
from ..markup import process_markup, TIME_FORMAT
from ..query_factory import QueryFactory
from ._config import get_nlp_config
from ..system_entity_recognizer import SystemEntityRecognizer

# ignore sklearn DeprecationWarning, https://github.com/scikit-learn/scikit-learn/issues/10449
warnings.filterwarnings(action='ignore', category=DeprecationWarning)

SUBPROCESS_WAIT_TIME = 0.5
default_num_workers = 0
if sys.version_info > (3, 0):
    default_num_workers = cpu_count()+1

logger = logging.getLogger(__name__)
num_workers = int(os.environ.get('MM_SUBPROCESS_COUNT', default_num_workers))
executor = ProcessPoolExecutor(max_workers=num_workers) if num_workers > 0 else None


def restart_subprocesses():
    """Restarts the process pool executor"""
    global executor  # pylint: disable=global-statement
    executor.shutdown(wait=False)
    executor = ProcessPoolExecutor(max_workers=num_workers)


def subproc_call_instance_function(instance_id, func_name, *args, **kwargs):
    """
    A module function used as a trampoline to call an instance function
    from within a long running child process.

    Args:
        instance_id (number): id(inst) of the Processor instance that needs called

    Returns:
        The result of the called function
    """
    try:
        instance = Processor.instance_map[instance_id]
        return getattr(instance, func_name)(*args, **kwargs)
    except Exception:  # pylint: disable=broad-except
        # This subprocess does not have the requested instance.  Shut down and
        # it will be recreated by the parent process with updated instances.
        sys.exit(1)


class Processor(ABC):
    """A generic base class for processing queries through the MindMeld NLP
    components.

    Attributes:
        resource_loader (ResourceLoader): An object which can load resources for the processor.
        dirty (bool): Indicates whether the processor has unsaved changes to
            its models.
        ready (bool): Indicates whether the processor is ready to process
            messages.
    """

    instance_map = {}
    """The map of identity to instance."""

    def __init__(self, app_path, resource_loader=None, config=None):
        """Initializes a processor

        Args:
            app_path (str): The path to the directory containing the app's data
            resource_loader (ResourceLoader): An object which can load resources for the processor
            config (dict): A config object with processor settings (e.g. if to use n-best inference)
        """
        self._app_path = app_path
        self.resource_loader = resource_loader or ResourceLoader.create_resource_loader(app_path)

        self._children = Bunch()
        self.ready = False
        self.dirty = False
        self.name = None
        self._incremental_timestamp = None
        self.config = get_nlp_config(app_path, config)
        Processor.instance_map[id(self)] = self

    def build(self, incremental=False, label_set=None):
        """Builds all the natural language processing models for this processor and its children.

        Args:
            incremental (bool, optional): When ``True``, only build models whose training data or
                configuration has changed since the last build. Defaults to ``False``.
            label_set (string, optional): The label set from which to train all classifiers.
        """
        self._build(incremental=incremental, label_set=label_set)
        # Dumping the model when incremental builds are turned on
        # allows for other models with identical data and configs
        # to use a pre-existing model's results on the same run.
        if incremental:
            self._dump()

        for child in self._children.values():
            # We pass the incremental_timestamp to children processors
            child.incremental_timestamp = self.incremental_timestamp
            child.build(incremental=incremental, label_set=label_set)
            if incremental:
                child.dump()

        self.resource_loader.query_cache.dump()
        self.ready = True
        self.dirty = True

    @property
    def incremental_timestamp(self):
        """The incremental timestamp of this processor (str)."""
        return self._incremental_timestamp

    @incremental_timestamp.setter
    def incremental_timestamp(self, ts):
        self._incremental_timestamp = ts

    @abstractmethod
    def _build(self, incremental=False, label_set=None):
        raise NotImplementedError

    def dump(self):
        """Saves all the natural language processing models for this processor and its children to
        disk."""
        self._dump()

        for child in self._children.values():
            child.dump()

        self.resource_loader.query_cache.dump()
        self.dirty = False

    @abstractmethod
    def _dump(self):
        raise NotImplementedError

    def load(self, incremental_timestamp=None):
        """Loads all the natural language processing models for this processor and its children
        from disk.

        Args:
            incremental_timestamp (str, optional): The incremental timestamp value.
        """
        self._load(incremental_timestamp=incremental_timestamp)

        for child in self._children.values():
            child.load(incremental_timestamp=incremental_timestamp)

        self.ready = True
        self.dirty = False

    @abstractmethod
    def _load(self, incremental_timestamp=None):
        raise NotImplementedError

    def evaluate(self, print_stats=False, label_set=None):
        """Evaluates all the natural language processing models for this processor and its
        children.

        Args:
            print_stats (bool): If true, prints the full stats table. Otherwise prints just
                                the accuracy
            label_set (str, optional): The label set from which to evaluate
                                all classifiers.
        """
        self._evaluate(print_stats, label_set)

        for child in self._children.values():
            child.evaluate(print_stats, label_set=label_set)

        self.resource_loader.query_cache.dump()

    @abstractmethod
    def _evaluate(self, print_stats, label_set="test"):
        raise NotImplementedError

    def _check_ready(self):
        if not self.ready:
            raise ProcessorError('Processor not ready, models must be built or loaded first.')

    def process(self, query_text, allowed_nlp_classes=None, locale=None, language=None,
                time_zone=None, timestamp=None, dynamic_resource=None, verbose=False):
        """Processes the given query using the full hierarchy of natural language processing models \
        trained for this application.

        Args:
            query_text (str, tuple): The raw user text input, or a list of the n-best query \
                transcripts from ASR.
            allowed_nlp_classes (dict, optional): A dictionary of the NLP hierarchy that is \
                selected for NLP analysis. An example: ``{'smart_home': {'close_door': {}}}`` \
                where smart_home is the domain and close_door is the intent.
            locale (str, optional): The locale representing the ISO 639-1 language code and \
                ISO3166 alpha 2 country code separated by an underscore character.
            language (str, optional): Language as specified using a 639-1/2 code
            time_zone (str, optional): The name of an IANA time zone, such as \
                'America/Los_Angeles', or 'Asia/Kolkata' \
                See the [tz database](https://www.iana.org/time-zones) for more information.
            timestamp (long, optional): A unix time stamp for the request (in seconds).
            dynamic_resource (dict, optional): A dynamic resource to aid NLP inference.
            verbose (bool, optional): If True, returns class probabilities along with class \
                prediction.

        Returns:
            (ProcessedQuery): A processed query object that contains the prediction results from \
                 applying the full hierarchy of natural language processing models to the input \
                 query.
        """
        query = self.create_query(
            query_text, language=language, locale=locale, time_zone=time_zone, timestamp=timestamp)
        return self.process_query(query, allowed_nlp_classes, dynamic_resource, verbose).to_dict()

    def process_query(self, query, allowed_nlp_classes=None, dynamic_resource=None, verbose=False):
        """Processes the given query using the full hierarchy of natural language processing models \
        trained for this application.

        Args:
            query (Query, tuple): The user input query, or a list of the n-best transcripts \
                query objects.
            allowed_nlp_classes (dict, optional): A dictionary of the NLP hierarchy that is \
                selected for NLP analysis. An example: ``{'smart_home': {'close_door': {}}}`` \
                where smart_home is the domain and close_door is the intent.
            dynamic_resource (dict, optional): A dynamic resource to aid NLP inference \
            verbose (bool, optional): If True, returns class probabilities along with class \
                prediction.

        Returns:
            (ProcessedQuery): A processed query object that contains the prediction results from \
                applying the full hierarchy of natural language processing models to the input \
                query.
        """
        raise NotImplementedError

    def _process_list(self, items, func, *args, **kwargs):
        """Processes a list of items in parallel if possible using the executor.
        Args:
            items (list): Items to process.
            func (str): Function name to call for processing.

        Returns:
            (tuple): Results of the processing.
        """
        if executor:
            try:
                results = list(items)
                future_to_idx_map = {}
                for idx, item in enumerate(items):
                    future = executor.submit(
                        subproc_call_instance_function, id(self),
                        func, item, *args, **kwargs)
                    future_to_idx_map[future] = idx
                tasks = wait(future_to_idx_map, timeout=SUBPROCESS_WAIT_TIME)
                if tasks.not_done:
                    raise Exception()
                for future in tasks.done:
                    item = future.result()
                    item_idx = future_to_idx_map[future]
                    results[item_idx] = item
                return tuple(results)
            except (Exception, SystemExit):  # pylint: disable=broad-except
                # process pool is broken, restart it and process current request in series
                restart_subprocesses()
        # process the list in series
        return tuple([getattr(self, func)(itm, *args, **kwargs) for itm in items])

    def create_query(self, query_text, locale=None, language=None, time_zone=None,
                     timestamp=None):
        """Creates a query with the given text.

        Args:
            query_text (str, list[str]): Text or list of texts to create a query object for.
            locale (str, optional): The locale representing the ISO 639-1 language code and \
                ISO3166 alpha 2 country code separated by an underscore character.
            language (str, optional): Language as specified using a 639-1/2 code.
            time_zone (str, optional): The name of an IANA time zone, such as
                'America/Los_Angeles', or 'Asia/Kolkata'
                See the [tz database](https://www.iana.org/time-zones) for more information.
            timestamp (long, optional): A unix time stamp for the request (in seconds).

        Returns:
            (Query): A newly constructed query or tuple of queries.
        """
        if not query_text:
            query_text = ''
        if isinstance(query_text, (list, tuple)):
            return self._process_list(
                query_text, 'create_query', locale=locale, language=language,
                time_zone=time_zone, timestamp=timestamp)
        return self.resource_loader.query_factory.create_query(
            query_text, language=language, locale=locale, time_zone=time_zone, timestamp=timestamp)

    def __repr__(self):
        msg = '<{} {!r} ready: {!r}, dirty: {!r}>'
        return msg.format(self.__class__.__name__, self.name, self.ready, self.dirty)


class NaturalLanguageProcessor(Processor):
    """The natural language processor is the MindMeld component responsible for understanding
    the user input using a hierarchy of natural language processing models.

    Attributes:
        domain_classifier (DomainClassifier): The domain classifier for this application.
    """

    def __init__(self, app_path, resource_loader=None, config=None):
        """Initializes a natural language processor object

        Args:
            app_path (str): The path to the directory containing the app's data
            resource_loader (ResourceLoader): An object which can load resources for the processor
            config (dict): A config object with processor settings (e.g. if to use n-best
                transcripts)
        """
        super().__init__(app_path, resource_loader, config)
        self._app_path = app_path

        # initialize the system entity recognizer singleton
        SystemEntityRecognizer.get_instance(app_path)

        self.name = app_path
        self._load_custom_features()
        self.domain_classifier = DomainClassifier(self.resource_loader)

        for domain in path.get_domains(self._app_path):
            self._children[domain] = DomainProcessor(app_path, domain, self.resource_loader)

        nbest_transcripts_nlp_classes = self.config.get(
            'resolve_entities_using_nbest_transcripts', {})
        if len(nbest_transcripts_nlp_classes) > 0:
            nbest_transcripts_nlp_classes = self.extract_allowed_intents(
                nbest_transcripts_nlp_classes)

            for domain in nbest_transcripts_nlp_classes:
                for intent in nbest_transcripts_nlp_classes[domain]:
                    self.domains[domain].intents[intent].nbest_transcripts_enabled = True

    def _load_custom_features(self):
        # Load __init__.py so nlp object recognizes custom features in python console
        try:
            get_app(self._app_path)
        except MindMeldImportError:
            pass

    @property
    def domains(self):
        """The domains supported by this application."""
        return self._children

    def _build(self, incremental=False, label_set=None):
        if incremental:
            # During an incremental build, we set the incremental_timestamp for caching
            current_ts = datetime.datetime.fromtimestamp(int(time.time())).strftime(TIME_FORMAT)
            self.incremental_timestamp = current_ts

        if len(self.domains) == 1:
            return

        self.domain_classifier.fit(
            label_set=label_set, incremental_timestamp=self.incremental_timestamp)

    def _dump(self):
        if len(self.domains) == 1:
            return

        model_path, incremental_model_path = path.get_domain_model_paths(
            app_path=self._app_path, timestamp=self.incremental_timestamp)

        self.domain_classifier.dump(model_path, incremental_model_path)

    def _load(self, incremental_timestamp=None):
        if len(self.domains) == 1:
            return

        model_path, incremental_model_path = path.get_domain_model_paths(
            app_path=self._app_path, timestamp=incremental_timestamp)

        self.domain_classifier.load(incremental_model_path if incremental_timestamp else model_path)

    def _evaluate(self, print_stats, label_set=None):
        if len(self.domains) > 1:
            domain_eval = self.domain_classifier.evaluate(label_set=label_set)
            if domain_eval:
                print("Domain classification accuracy: '{}'".format(domain_eval.get_accuracy()))
                if print_stats:
                    domain_eval.print_stats()
            else:
                logger.info("Skipping domain classifier evaluation")

    def _process_domain(self, query, allowed_nlp_classes=None, dynamic_resource=None,
                        verbose=False):
        domain_proba = None

        if len(self.domains) > 1:
            if not allowed_nlp_classes:
                if verbose:
                    # predict_proba() returns sorted list of tuples
                    # ie, [(<class1>, <confidence>), (<class2>, <confidence>),...]
                    domain_proba = self.domain_classifier.predict_proba(
                        query, dynamic_resource=dynamic_resource)
                    # Since domain_proba is sorted by class with highest confidence,
                    # get that as the predicted class
                    return domain_proba[0][0], domain_proba
                else:
                    domain = self.domain_classifier.predict(
                        query, dynamic_resource=dynamic_resource)
                    return domain, None
            else:
                if len(allowed_nlp_classes) == 1:
                    domain = list(allowed_nlp_classes.keys())[0]
                    if verbose:
                        domain_proba = [(domain, 1.0)]
                    return domain, domain_proba
                else:
                    sorted_domains = self.domain_classifier.predict_proba(
                        query, dynamic_resource=dynamic_resource)
                    if verbose:
                        domain_proba = sorted_domains
                    for ordered_domain, _ in sorted_domains:
                        if ordered_domain in allowed_nlp_classes.keys():
                            return ordered_domain, domain_proba

                    raise AllowedNlpClassesKeyError(
                        'Could not find user inputted domain in NLP hierarchy')
        else:
            domain = list(self.domains.keys())[0]
            if verbose:
                domain_proba = [(domain, 1.0)]
            return domain, domain_proba

    def process_query(self, query, allowed_nlp_classes=None, dynamic_resource=None, verbose=False):
        """Processes the given query using the full hierarchy of natural language processing models \
        trained for this application.

        Args:
            query (Query, tuple): The user input query, or a list of the n-best transcripts \
                query objects.
            allowed_nlp_classes (dict, optional): A dictionary of the NLP hierarchy that is \
                selected for NLP analysis. An example: ``{'smart_home': {'close_door': {}}}`` \
                where smart_home is the domain and close_door is the intent. If \
                ``allowed_nlp_classes`` is ``None``, we just use the normal model predict \
                functionality.
            dynamic_resource (dict, optional): A dynamic resource to aid NLP inference.
            verbose (bool, optional): If True, returns class probabilities along with class \
                prediction.

        Returns:
            (ProcessedQuery): A processed query object that contains the prediction results from \
                applying the full hierarchy of natural language processing models to the input \
                query.
        """
        self._check_ready()
        if isinstance(query, (list, tuple)):
            top_query = query[0]
        else:
            top_query = query
        domain, domain_proba = self._process_domain(top_query,
                                                    allowed_nlp_classes=allowed_nlp_classes,
                                                    dynamic_resource=dynamic_resource,
                                                    verbose=verbose)

        allowed_intents = allowed_nlp_classes.get(domain) if allowed_nlp_classes else None

        processed_query = self.domains[domain].process_query(
            query, allowed_intents, dynamic_resource=dynamic_resource, verbose=verbose)
        processed_query.domain = domain
        if domain_proba:
            domain_scores = dict(domain_proba)
            scores = processed_query.confidence or {}
            scores["domains"] = domain_scores
            processed_query.confidence = scores
        return processed_query

    def extract_allowed_intents(self, allowed_intents):
        """This function validates a user inputted list of allowed_intents against the NLP
        hierarchy and construct a hierarchy dictionary as follows: ``{domain: {intent: {}}`` if
        the validation of allowed_intents has passed.

        Args:
            allowed_intents (list): A list of allowable intents in the format "domain.intent". \
                If all intents need to be included, the syntax is "domain.*".

        Returns:
            (dict): A dictionary of NLP hierarchy.
        """
        nlp_components = {}

        for allowed_intent in allowed_intents:
            domain, intent = allowed_intent.split(".")

            if domain not in self.domains.keys():
                raise AllowedNlpClassesKeyError(
                    "Domain: {} is not in the NLP component hierarchy".format(domain))

            if intent != "*" and intent not in self.domains[domain].intents.keys():
                raise AllowedNlpClassesKeyError(
                    "Intent: {} is not in the NLP component hierarchy".format(intent))

            if domain not in nlp_components:
                nlp_components[domain] = {}

            if intent == "*":
                for intent in self.domains[domain].intents.keys():
                    # We initialize to an empty dictionary to extend capability for
                    # entity rules in the future
                    nlp_components[domain][intent] = {}
            else:
                nlp_components[domain][intent] = {}

        return nlp_components

    def inspect(self, markup, domain=None, intent=None, dynamic_resource=None):
        """Inspect the marked up query and print the table of features and weights.

        Args:
            markup (str): The marked up query string.
            domain (str): The gold value for domain classification.
            intent (str): The gold value for intent classification.
            dynamic_resource (dict, optional): A dynamic resource to aid NLP inference.
        """
        query_factory = QueryFactory.create_query_factory()
        _, query, _ = process_markup(markup, query_factory, query_options={})

        if domain:
            print('Inspecting domain classification')
            domain_inspection = self.domain_classifier.inspect(
                query, domain=domain, dynamic_resource=dynamic_resource)
            print(domain_inspection)
            print('')

        if intent:
            print('Inspecting intent classification')
            domain, _ = self._process_domain(query, dynamic_resource=dynamic_resource)
            intent_inspection = self.domains[domain].inspect(
                query, intent=intent, dynamic_resource=dynamic_resource)
            print(intent_inspection)
            print('')

    def process(self, query_text,   # pylint: disable=arguments-differ
                allowed_nlp_classes=None,
                allowed_intents=None,
                locale=None,
                language=None,
                time_zone=None,
                timestamp=None,
                dynamic_resource=None,
                verbose=False):
        """Processes the given query using the full hierarchy of natural language processing models \
        trained for this application.

        Args:
            query_text (str, tuple): The raw user text input, or a list of the n-best query \
                transcripts from ASR.
            allowed_nlp_classes (dict, optional): A dictionary of the NLP hierarchy that is \
                selected for NLP analysis. An example: ``{'smart_home': {'close_door': {}}}`` \
                where smart_home is the domain and close_door is the intent.
            allowed_intents (list, optional): A list of allowed intents to use for \
                the NLP processing.
            locale (str, optional): The locale representing the ISO 639-1 language code and
                ISO3166 alpha 2 country code separated by an underscore character.
            language (str, optional): Language as specified using a 639-1/2 code.
            time_zone (str, optional): The name of an IANA time zone, such as \
                'America/Los_Angeles', or 'Asia/Kolkata' \
                See the [tz database](https://www.iana.org/time-zones) for more information.
            timestamp (long, optional): A unix time stamp for the request (in seconds).
            dynamic_resource (dict, optional): A dynamic resource to aid NLP inference.
            verbose (bool, optional): If True, returns class probabilities along with class \
                prediction.

        Returns:
            (ProcessedQuery): A processed query object that contains the prediction results from \
                applying the full hierarchy of natural language processing models to the input \
                query.
        """
        if allowed_intents is not None and allowed_nlp_classes is not None:
            raise TypeError("'allowed_intents' and 'allowed_nlp_classes' cannot be used together")
        if allowed_intents:
            allowed_nlp_classes = self.extract_allowed_intents(allowed_intents)

        return super().process(query_text, allowed_nlp_classes=allowed_nlp_classes,
                               language=language, time_zone=time_zone, locale=locale,
                               timestamp=timestamp, dynamic_resource=dynamic_resource,
                               verbose=verbose)


class DomainProcessor(Processor):
    """The domain processor houses the hierarchy of domain-specific natural language processing
    models required for understanding the user input for a particular domain.

    Attributes:
        name (str): The name of the domain.
        intent_classifier (IntentClassifier): The intent classifier for this domain.
    """

    @property
    def intents(self):
        """The intents supported within this domain (dict)."""
        return self._children

    def __init__(self, app_path, domain, resource_loader=None):
        """Initializes a domain processor object

        Args:
            app_path (str): The path to the directory containing the app's data
            domain (str): The name of the domain
            resource_loader (ResourceLoader): An object which can load resources for the processor
        """
        super().__init__(app_path, resource_loader)
        self.name = domain
        self.intent_classifier = IntentClassifier(self.resource_loader, domain)
        for intent in path.get_intents(app_path, domain):
            self._children[intent] = IntentProcessor(app_path, domain, intent,
                                                     self.resource_loader)

    def _build(self, incremental=False, label_set=None):
        if len(self.intents) == 1:
            return
        # train intent model
        self.intent_classifier.fit(
            label_set=label_set, incremental_timestamp=self.incremental_timestamp)

    def _dump(self):
        if len(self.intents) == 1:
            return

        model_path, incremental_model_path = path.get_intent_model_paths(
            self._app_path, domain=self.name, timestamp=self.incremental_timestamp)

        self.intent_classifier.dump(model_path, incremental_model_path=incremental_model_path)

    def _load(self, incremental_timestamp=None):
        if len(self.intents) == 1:
            return

        model_path, incremental_model_path = path.get_intent_model_paths(
            app_path=self._app_path, domain=self.name, timestamp=incremental_timestamp)

        self.intent_classifier.load(incremental_model_path if incremental_timestamp else model_path)

    def _evaluate(self, print_stats, label_set="test"):
        if len(self.intents) > 1:
            intent_eval = self.intent_classifier.evaluate(label_set=label_set)
            if intent_eval:
                print("Intent classification accuracy for the {} domain: {}".format(
                    self.name, intent_eval.get_accuracy()))
                if print_stats:
                    intent_eval.print_stats()
            else:
                logger.info("Skipping intent classifier evaluation for the '%s' domain", self.name)

    def process(self, query_text,  # pylint: disable=arguments-differ
                allowed_nlp_classes=None,
                locale=None,
                language=None,
                time_zone=None, timestamp=None, dynamic_resource=None, verbose=False):
        """Processes the given input text using the hierarchy of natural language processing models \
        trained for this domain.

        Args:
            query_text (str, or list/tuple): The raw user text input, or a list of the n-best \
                query transcripts from ASR.
            allowed_nlp_classes (dict, optional): A dictionary of the intent section of the \
                NLP hierarchy that is selected for NLP analysis. An example: \
                    { \
                        close_door: {} \
                    } \
                where close_door is the intent. The intent belongs to the smart_home domain. \
                If allowed_nlp_classes is None, we use the normal model predict functionality.
            locale (str, optional): The locale representing the ISO 639-1 language code and \
                ISO3166 alpha 2 country code separated by an underscore character.
            language (str, optional): Language as specified using a 639-1/2 code.
            time_zone (str, optional): The name of an IANA time zone, such as \
                'America/Los_Angeles', or 'Asia/Kolkata' \
                See the [tz database](https://www.iana.org/time-zones) for more information.
            timestamp (long, optional): A unix time stamp for the request (in seconds).
            dynamic_resource (dict, optional): A dynamic resource to aid NLP inference.
            verbose (bool, optional): If True, returns class probabilities along with class \
                prediction.

        Returns:
            (ProcessedQuery): A processed query object that contains the prediction results from \
                applying the hierarchy of natural language processing models to the input text.
        """
        query = self.create_query(query_text, time_zone=time_zone, timestamp=timestamp,
                                  language=language, locale=locale)
        processed_query = self.process_query(query, allowed_nlp_classes=allowed_nlp_classes,
                                             dynamic_resource=dynamic_resource, verbose=verbose)
        processed_query.domain = self.name
        return processed_query.to_dict()

    def process_query(self, query, allowed_nlp_classes=None, dynamic_resource=None, verbose=False):
        """Processes the given query using the full hierarchy of natural language processing models \
        trained for this application.

        Args:
            query (Query, or tuple): The user input query, or a list of the n-best transcripts \
                query objects.
            allowed_nlp_classes (dict, optional): A dictionary of the intent section of the \
                NLP hierarchy that is selected for NLP analysis. An example: ``{'close_door': {}}``
                where close_door is the intent. The intent belongs to the smart_home domain. \
                If allowed_nlp_classes is None, we use the normal model predict functionality.
            dynamic_resource (dict, optional): A dynamic resource to aid NLP inference.
            verbose (bool, optional): If True, returns class probabilities along with class \
                prediction.

        Returns:
            (ProcessedQuery): A processed query object that contains the prediction results from \
                applying the full hierarchy of natural language processing models to the input \
                query.
        """
        self._check_ready()

        if isinstance(query, (list, tuple)):
            top_query = query[0]
        else:
            top_query = query

        intent_proba = None
        if len(self.intents) > 1:
            # Check if the user has specified allowed intents
            if not allowed_nlp_classes:
                if verbose:
                    intent_proba = self.intent_classifier.predict_proba(
                        top_query, dynamic_resource=dynamic_resource)
                    intent = intent_proba[0][0]
                else:
                    intent = self.intent_classifier.predict(
                        top_query, dynamic_resource=dynamic_resource)
            else:
                if len(allowed_nlp_classes) == 1:
                    intent = list(allowed_nlp_classes.keys())[0]
                    if verbose:
                        intent_proba = [(intent, 1.0)]
                else:
                    sorted_intents = self.intent_classifier.predict_proba(
                        top_query, dynamic_resource=dynamic_resource)
                    intent = None
                    if verbose:
                        intent_proba = sorted_intents
                    for ordered_intent, _ in sorted_intents:
                        if ordered_intent in allowed_nlp_classes.keys():
                            intent = ordered_intent
                            break

                    if not intent:
                        raise AllowedNlpClassesKeyError(
                            'Could not find user inputted intent in NLP hierarchy')
        else:
            intent = list(self.intents.keys())[0]
            if verbose:
                intent_proba = [(intent, 1.0)]
        processed_query = self.intents[intent].process_query(
            query, dynamic_resource=dynamic_resource, verbose=verbose)
        processed_query.intent = intent
        if intent_proba:
            intent_scores = dict(intent_proba)
            scores = processed_query.confidence or {}
            scores["intents"] = intent_scores
            processed_query.confidence = scores
        return processed_query

    def inspect(self, query, intent=None, dynamic_resource=None):
        """Inspects the query.

        Args:
            query (Query): The query to be predicted.
            intent (str): The expected intent label for this query.
            dynamic_resource (dict, optional): A dynamic resource to aid NLP inference.

        Returns:
            (DataFrame): The DataFrame that includes every feature, their value, weight and \
             probability
        """
        return self.intent_classifier.inspect(
            query, intent=intent, dynamic_resource=dynamic_resource)


class IntentProcessor(Processor):
    """The intent processor houses the hierarchy of intent-specific natural language processing
    models required for understanding the user input for a particular intent.

    Attributes:
        domain (str): The domain this intent belongs to.
        name (str): The name of this intent.
        entity_recognizer (EntityRecognizer): The entity recognizer for this intent.
    """

    def __init__(self, app_path, domain, intent, resource_loader=None):
        """Initializes an intent processor object

        Args:
            app_path (str): The path to the directory containing the app's data.
            domain (str): The domain this intent belongs to.
            intent (str): The name of this intent.
            resource_loader (ResourceLoader): An object which can load resources for the processor.
        """
        super().__init__(app_path, resource_loader)
        self.domain = domain
        self.name = intent

        self.entity_recognizer = EntityRecognizer(self.resource_loader, domain, intent)
        try:
            self.parser = Parser(self.resource_loader, domain=domain, intent=intent)
        except FileNotFoundError:
            # Unable to load parser config -> no parser
            self.parser = None

        self._nbest_transcripts_enabled = False

    @property
    def entities(self):
        """The entity types associated with this intent (list)."""
        return self._children

    @property
    def nbest_transcripts_enabled(self):
        """Whether or not to run processing on the n-best transcripts for this intent (bool)."""
        return self._nbest_transcripts_enabled

    @nbest_transcripts_enabled.setter
    def nbest_transcripts_enabled(self, value):
        self._nbest_transcripts_enabled = value

    def _build(self, incremental=False, label_set=None):
        """Builds the models for this intent"""

        # train entity recognizer
        self.entity_recognizer.fit(
            label_set=label_set,
            incremental_timestamp=self.incremental_timestamp)

        # Create the entity processors
        entity_types = self.entity_recognizer.entity_types
        for entity_type in entity_types:
            processor = EntityProcessor(self._app_path, self.domain, self.name, entity_type,
                                        self.resource_loader)
            self._children[entity_type] = processor

    def _dump(self):
        model_path, incremental_model_path = path.get_entity_model_paths(
            self._app_path, self.domain, self.name, timestamp=self.incremental_timestamp)

        self.entity_recognizer.dump(model_path, incremental_model_path=incremental_model_path)

    def _load(self, incremental_timestamp=None):
        model_path, incremental_model_path = path.get_entity_model_paths(
            self._app_path, self.domain, self.name, timestamp=incremental_timestamp)
        self.entity_recognizer.load(incremental_model_path if incremental_timestamp else model_path)

        # Create the entity processors
        entity_types = self.entity_recognizer.entity_types
        for entity_type in entity_types:
            processor = EntityProcessor(self._app_path, self.domain, self.name, entity_type,
                                        self.resource_loader)
            self._children[entity_type] = processor

    def _evaluate(self, print_stats, label_set="test"):
        if len(self.entity_recognizer.entity_types) > 1:
            entity_eval = self.entity_recognizer.evaluate(label_set=label_set)
            if entity_eval:
                print("Entity recognition accuracy for the '{}.{}' intent"
                      ": {}".format(self.domain, self.name, entity_eval.get_accuracy()))
                if print_stats:
                    entity_eval.print_stats()
            else:
                logger.info("Skipping entity recognizer evaluation for the '%s.%s' intent",
                            self.domain, self.name)

    def process(self, query_text, locale=None, language=None,  # pylint: disable=arguments-differ
                time_zone=None, timestamp=None, dynamic_resource=None, verbose=False):
        """Processes the given input text using the hierarchy of natural language processing models
        trained for this intent.
        Args:
            query_text (str, list, tuple): The raw user text input, or a list of the n-best query
                transcripts from ASR.
            locale (str, optional): The locale representing the ISO 639-1 language code and \
                ISO3166 alpha 2 country code separated by an underscore character.
            language (str, optional): Language as specified using a 639-1/2 code.
            time_zone (str, optional): The name of an IANA time zone, such as
                'America/Los_Angeles', or 'Asia/Kolkata'
                See the [tz database](https://www.iana.org/time-zones) for more information.
            timestamp (long, optional): A unix time stamp for the request (in seconds).
            dynamic_resource (dict, optional): A dynamic resource to aid NLP inference.
            verbose (bool, optional): If True, returns class as well as predict probabilities.
        Returns:
            (ProcessedQuery): A processed query object that contains the prediction results from \
                applying the hierarchy of natural language processing models to the input text.
        """
        query = self.create_query(query_text, time_zone=time_zone, timestamp=timestamp,
                                  language=language, locale=locale)
        processed_query = self.process_query(query, dynamic_resource=dynamic_resource)
        processed_query.domain = self.domain
        processed_query.intent = self.name
        return processed_query.to_dict()

    def _recognize_entities(self, query, dynamic_resource=None, verbose=False):
        """Calls the entity recognition component.

        Args:
            query (Query, tuple): The user input query, or a list of the n-best transcripts
                query objects.
            verbose (bool, optional): If True returns class as well as confidence scores.
        Returns:
            (list): A list of lists of the QueryEntity objects for each transcript.
        """
        if isinstance(query, (list, tuple)):
            if self.nbest_transcripts_enabled:
                nbest_transcripts_entities = self._process_list(
                    query, '_recognize_entities', **{'dynamic_resource': dynamic_resource,
                                                     'verbose': verbose})
                return nbest_transcripts_entities
            else:
                if verbose:
                    return [self.entity_recognizer.predict_proba(
                        query[0], dynamic_resource=dynamic_resource)]
                else:
                    return [self.entity_recognizer.predict(
                        query[0], dynamic_resource=dynamic_resource)]
        if verbose:
            return self.entity_recognizer.predict_proba(
                query, dynamic_resource=dynamic_resource)
        else:
            return self.entity_recognizer.predict(query, dynamic_resource=dynamic_resource)

    def _align_entities(self, entities):
        """If n-best transcripts is enabled, align the spans across transcripts.
        In a single query, there may be multiple entities and multiple entities of the same type.
        Some entities may be misrecognized as another type, entities may fail to be recognized at
        all, entities may be recognized where one doesn't exist, and the span of entities in
        different n-best hypotheses may vary due to mistranscriptions of context words. Taking
        these possibilities into account, we must come up with a method of aligning recognized
        text spans across the n-best transcripts to group them with the other text spans that are
        referring to the same entity.

        Args:
            entities (list of lists of QueryEntity objects): A list of lists of entity objects,
                where each list is the recognized entities for the nth query

        Returns:
            list (of lists of QueryEntity objects): A list of lists of entity objects, where \
                each list is a group of spans that represent the same canonical entity
        """
        # Treat entities and their spans found in the first transcript as global base/reference
        # across all n transcripts
        aligned_entities = [[entity] for entity in entities[0]]
        if len(entities) > 1 and self.nbest_transcripts_enabled:
            for entities_n in entities[1:]:
                index_to_align = 0  # keep track of entities to align
                for entity in entities_n:
                    n_start = entity.span.start
                    n_end = entity.span.end
                    # if span is just one character long, add one to enable some overlap
                    # Eg: '2'
                    if n_start == n_end:
                        n_end += 1
                    # Start from the entities we haven't found an alignment for.
                    # If we found a match with current entity, we wont align the next one
                    # with something before it
                    for j, ref_entity in enumerate(entities[0][index_to_align:]):
                        ref_start = ref_entity.span.start
                        ref_end = ref_entity.span.end
                        if ref_end == ref_start:
                            ref_end += 1
                        # if there is an overlap in spans and is of the same type, align it
                        if min(n_end, ref_end) - max(ref_start, n_start) > 0 and \
                                ref_entity.entity.type == entity.entity.type:
                            index_to_align = index_to_align + j
                            aligned_entities[index_to_align].append(entity)
                            break
        return aligned_entities

    def _classify_and_resolve_entities(self, idx, query, processed_entities, aligned_entities,
                                       verbose=False):
        entity = processed_entities[idx]
        # Run the role classification
        entity, role_confidence = self.entities[entity.entity.type].process_entity(
            query, processed_entities, idx, verbose)
        # Run the entity resolution
        entity = self.entities[entity.entity.type].resolve_entity(entity, aligned_entities[idx])
        return [entity, role_confidence]

    def _process_entities(self, query, entities, aligned_entities, verbose=False):
        """

        Args:
            query (Query, or tuple): The user input query, or a list of the n-best transcripts
                query objects
            entities (list of lists of QueryEntity objects): A list of lists of entity objects,
                where each list is the recognized entities for the nth query
            aligned_entities (list of lists of QueryEntity): A list of lists of entity objects,
                where each list is a group of spans that represent the same canonical entity

        Returns:
            list (QueryEntity): Returns a list of processed entity objects
        """
        if isinstance(query, (list, tuple)):
            query = query[0]

        processed_entities = [deepcopy(e) for e in entities[0]]
        processed_entities_conf = self._process_list([i for i in range(len(processed_entities))],
                                                     '_classify_and_resolve_entities',
                                                     *[query, processed_entities, aligned_entities,
                                                       verbose])
        if processed_entities_conf:
            processed_entities, role_confidence = [list(tup)
                                                   for tup in zip(*processed_entities_conf)]
        else:
            role_confidence = []
        # Run the entity parsing
        processed_entities = self.parser.parse_entities(query, processed_entities) \
            if self.parser else processed_entities
        return processed_entities, role_confidence

    def _get_pred_entities(self, query, dynamic_resource=None, verbose=False):
        entities = self._recognize_entities(query, dynamic_resource=dynamic_resource,
                                            verbose=verbose)
        pred_entities = entities[0]
        entity_confidence = []
        if verbose and len(pred_entities) > 0:
            for entity, score in pred_entities:
                entity_confidence.append({entity.entity.type: score})
            _pred_entities, _ = zip(*pred_entities)
            return entity_confidence, [_pred_entities]
        return entity_confidence, entities

    def process_query(self, query, dynamic_resource=None, verbose=False):
        """Processes the given query using the hierarchy of natural language processing models \
        trained for this intent.

        Args:
            query (Query, tuple): The user input query, or a list of the n-best transcripts \
                query objects.
            dynamic_resource (dict, optional): A dynamic resource to aid NLP inference.
            verbose (bool, optional): If ``True``, returns class as well as predict probabilities.

        Returns:
            (ProcessedQuery): A processed query object that contains the prediction results from \
                applying the hierarchy of natural language processing models to the input query.
        """
        self._check_ready()

        using_nbest_transcripts = False
        if isinstance(query, (list, tuple)):
            if self.nbest_transcripts_enabled:
                using_nbest_transcripts = True
            query = tuple(query)
        else:
            query = (query,)

        entity_confidence, entities = self._get_pred_entities(
            query, dynamic_resource=dynamic_resource, verbose=verbose)

        aligned_entities = self._align_entities(entities)
        processed_entities, role_confidence = self._process_entities(query, entities,
                                                                     aligned_entities, verbose)

        confidence = {'entities': entity_confidence, 'roles': role_confidence} if verbose else {}

        if using_nbest_transcripts:
            return ProcessedQuery(query[0], entities=processed_entities,
                                  confidence=confidence,
                                  nbest_transcripts_queries=query,
                                  nbest_transcripts_entities=entities,
                                  nbest_aligned_entities=aligned_entities)

        return ProcessedQuery(query[0], entities=processed_entities,
                              confidence=confidence)


class EntityProcessor(Processor):
    """The entity processor houses the hierarchy of entity-specific natural language processing
    models required for analyzing a specific entity type in the user input.

    Attributes:
        domain (str): The domain this entity belongs to.
        intent (str): The intent this entity belongs to.
        type (str): The type of this entity.
        name (str): The type of this entity.
        role_classifier (RoleClassifier): The role classifier for this entity type.
    """

    def __init__(self, app_path, domain, intent, entity_type, resource_loader=None):
        """Initializes an entity processor object

        Args:
            app_path (str): The path to the directory containing the app's data.
            domain (str): The domain this entity belongs to.
            intent (str): The intent this entity belongs to.
            entity_type (str): The type of this entity.
            resource_loader (ResourceLoader): An object which can load resources for the processor.
        """
        super().__init__(app_path, resource_loader)
        self.domain = domain
        self.intent = intent
        self.type = entity_type
        self.name = self.type

        self.role_classifier = RoleClassifier(self.resource_loader, domain, intent, entity_type)
        self.entity_resolver = EntityResolver(app_path, self.resource_loader, entity_type)

    def _build(self, incremental=False, label_set=None):
        """Builds the models for this entity type"""
        self.role_classifier.fit(
            label_set=label_set,
            incremental_timestamp=self.incremental_timestamp)
        self.entity_resolver.fit()

    def _dump(self):
        model_path, incremental_model_path = path.get_role_model_paths(
            self._app_path, self.domain, self.intent, self.type,
            timestamp=self.incremental_timestamp)
        self.role_classifier.dump(model_path, incremental_model_path=incremental_model_path)

    def _load(self, incremental_timestamp=None):
        try:
            model_path, incremental_model_path = path.get_role_model_paths(
                self._app_path, self.domain, self.intent, self.type,
                timestamp=incremental_timestamp)
<<<<<<< HEAD
            self.role_classifier.load(incremental_model_path if incremental_timestamp
                                      else model_path)
=======

            self.role_classifier.load(
                incremental_model_path if incremental_timestamp else model_path)

>>>>>>> ea2d1e3e
            self.entity_resolver.load()
        except EntityResolverConnectionError:
            logger.warning('Cannot connect to ES, so Entity Resolver is not loaded.')

    def _evaluate(self, print_stats, label_set="test"):
        if len(self.role_classifier.roles) > 1:
            role_eval = self.role_classifier.evaluate(label_set=label_set)
            if role_eval:
                print("Role classification accuracy for the {}.{}.{}' entity type: {}".format(
                      self.domain, self.intent, self.type, role_eval.get_accuracy()))
                if print_stats:
                    role_eval.print_stats()
            else:
                logger.info("Skipping role classifier evaluation for the '%s.%s.%s' entity type",
                            self.domain, self.intent, self.type)

    def process_entity(self, query, entities, entity_index, verbose=False):
        """Processes the given entity using the hierarchy of natural language processing models \
        trained for this entity type.

        Args:
            query (Query): The query the entity originated from.
            entities (list): All entities recognized in the query.
            entity_index (int): The index of the entity to process.
            verbose (bool): If set to True, returns confidence scores of classes.

        Returns:
            (tuple): Tuple containing: \
                * ProcessedQuery: A processed query object that contains the prediction results \
                     from applying the hierarchy of natural language processing models to the \
                        input entity.
                * confidence_score: confidence scores returned by classifier.
        """
        self._check_ready()
        entity = entities[entity_index]
        confidence_score = None

        if self.role_classifier.roles:
            # Only run role classifier if there are roles!
            if verbose:
                role = self.role_classifier.predict_proba(query, entities, entity_index)
                entity.entity.role = role[0][0]
                confidence_score = dict(role)
            else:
                entity.entity.role = self.role_classifier.predict(query, entities, entity_index)

        return entity, confidence_score

    def resolve_entity(self, entity, aligned_entity_spans=None):
        """Does the resolution of a single entity. If aligned_entity_spans is not None,
        the resolution leverages the n-best transcripts entity spans. Otherwise, it does the
        resolution on just the text of the entity.

        Args:
            entity (QueryEntity): The entity to process.
            aligned_entity_spans (list[QueryEntity]): The list of aligned n-best entity spans
                to improve resolution.

        Returns:
            (Entity): The entity populated with the resolved values.
        """
        self._check_ready()
        if aligned_entity_spans:
            entity_list = [e.entity for e in aligned_entity_spans]
        else:
            entity_list = [entity.entity]
        entity.entity.value = self.entity_resolver.predict(entity_list)
        return entity

    def process_query(self, query, allowed_nlp_classes=None, dynamic_resource=None, verbose=False):
        """Not implemented"""
        del self
        del query
        del allowed_nlp_classes
        del dynamic_resource
        del verbose
        raise NotImplementedError<|MERGE_RESOLUTION|>--- conflicted
+++ resolved
@@ -1151,15 +1151,8 @@
             model_path, incremental_model_path = path.get_role_model_paths(
                 self._app_path, self.domain, self.intent, self.type,
                 timestamp=incremental_timestamp)
-<<<<<<< HEAD
             self.role_classifier.load(incremental_model_path if incremental_timestamp
                                       else model_path)
-=======
-
-            self.role_classifier.load(
-                incremental_model_path if incremental_timestamp else model_path)
-
->>>>>>> ea2d1e3e
             self.entity_resolver.load()
         except EntityResolverConnectionError:
             logger.warning('Cannot connect to ES, so Entity Resolver is not loaded.')
