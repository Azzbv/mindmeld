--- conflicted
+++ resolved
@@ -21,13 +21,8 @@
 import immutables
 
 from .. import path
-<<<<<<< HEAD
-from .request import FrozenParams, Params, Request, ParamsSchema, dialogue_response_schema
-from ..core import Entity
-=======
-from .request import FrozenParams, Params, Request
+from .request import ParamsSchema, dialogue_response_schema, FrozenParams, Params, Request
 from ..core import Entity, FormEntity
->>>>>>> caea61e5
 from ..models import entity_features, query_features
 from ..models.helpers import DEFAULT_SYS_ENTITIES
 
@@ -921,7 +916,6 @@
     def _end_slot_fill(self, request, responder, async_mode):
         # Returns filled entity objects as request.entities
         # We pass in the previous turn's responder's params to the current request
-
         request = self._app.app_manager.request_class(
             text=request.text,
             domain=request.domain,
@@ -998,7 +992,6 @@
             request (Request): The request object.
             responder (DialogueResponder): The responder object.
         """
-
         # If form iteration in request object, continue using that.
         # If None, set to original form.
         if request.form and request.form["entities"]:
@@ -1138,7 +1131,7 @@
         self.params = params
         self.dialogue_state = dialogue_state
         self.slots = slots or {}
-<<<<<<< HEAD
+        self.form = form or {}
         self.request = request
         self.history = history
 
@@ -1181,11 +1174,6 @@
             self._params = Params(**value)
         else:
             self._params = value or Params()
-=======
-        self.history = history or []
-        self.request = request or Request()
-        self.form = form or {}
->>>>>>> caea61e5
 
     def reply(self, text):
         """Adds a 'reply' directive.
@@ -1302,43 +1290,6 @@
             result = random.choice(tuple(items))
         return result
 
-<<<<<<< HEAD
-=======
-    @staticmethod
-    def to_json(instance):
-        """Convert the responder into a JSON representation.
-        Args:
-             instance (DialogueResponder): The responder object.
-
-        Returns:
-            (dict): The JSON representation.
-        """
-        serialized_obj = {}
-        for attribute, value in vars(instance).items():
-            if isinstance(value, (Params, Request, FrozenParams)):
-                serialized_obj[attribute] = DialogueResponder.to_json(value)
-            elif isinstance(value, tuple) and all(
-                isinstance(item, immutables.Map) for item in value
-            ):
-                serialized_obj[attribute] = tuple(dict(item) for item in value)
-            elif isinstance(value, immutables.Map):
-                serialized_obj[attribute] = dict(value)
-            elif attribute == "form" and value:
-                # Serialize slot-filling form
-                if value["entities"] and any(
-                    isinstance(i, FormEntity) for i in value["entities"]
-                ):
-                    value = dict(value)
-                    value["entities"] = list(
-                        form_entity.to_dict() for form_entity in value["entities"]
-                    )
-                    serialized_obj[attribute] = value
-            else:
-                serialized_obj[attribute] = value
-
-        return serialized_obj
-
->>>>>>> caea61e5
     def _process_template(self, text):
         return self._choose(text).format(**self.slots)
 
