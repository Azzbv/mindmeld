--- conflicted
+++ resolved
@@ -17,8 +17,7 @@
 from mmworkbench.components.entity_resolver import EntityResolver
 from mmworkbench.components.elasticsearch_helpers import create_es_client
 
-<<<<<<< HEAD
-ENTITY_TYPE = 'location'
+ENTITY_TYPE = 'store_name'
 APP_PATH = '../kwik_e_mart'
 
 
@@ -32,15 +31,6 @@
 def resolver(resource_loader, es_client):
     """An entity resolver for 'location' on the Kwik-E-Mart app"""
     resolver = EntityResolver(APP_PATH, resource_loader, ENTITY_TYPE, es_client=es_client)
-=======
-ENTITY_TYPE = 'store_name'
-
-
-@pytest.fixture
-def resolver(resource_loader):
-    """An entity resolver for 'store_name' on the Kwik-E-Mart app"""
-    resolver = EntityResolver(resource_loader, ENTITY_TYPE)
->>>>>>> fb3bc092
     resolver.fit()
     es_client.indices.flush(index='_all')
     return resolver
