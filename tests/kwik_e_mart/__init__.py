--- conflicted
+++ resolved
@@ -1,5 +1,3 @@
-<<<<<<< HEAD
-=======
 # -*- coding: utf-8 -*-
 """This module contains the Kwik-E-Mart workbench demo application"""
 from mmworkbench import Application
@@ -145,5 +143,4 @@
 
 @get_store_hours_entry.handle(intent='get_store_hours')
 def get_store_hours_handler(context, responder):
-    get_store_hours_entry(context, responder)
->>>>>>> 20ad2bf7
+    get_store_hours_entry(context, responder)