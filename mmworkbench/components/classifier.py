# coding=utf-8
"""
This module contains the base class for all the machine-learned classifiers in Workbench.
"""
from __future__ import absolute_import, unicode_literals
from builtins import object

from abc import ABCMeta, abstractmethod
import json
import logging
import os

from future.utils import with_metaclass
from sklearn.externals import joblib

from .. import markup
from ..exceptions import ClassifierLoadError
from ..core import Query
from ..constants import DEFAULT_TRAIN_SET_REGEX, DEFAULT_TEST_SET_REGEX

from ..models import create_model, ModelConfig

logger = logging.getLogger(__name__)


class ClassifierConfig(object):
    """A value object representing a classifier configuration

    Attributes:
        model_type (str): The name of the model type. Will be used to find the
            model class to instantiate
        model_settings (dict): Settings specific to the model type specified
        params (dict): Params to pass to the underlying classifier
        param_selection (dict): Configuration for param selection (using cross
            validation)
            {'type': 'shuffle',
            'n': 3,
            'k': 10,
            'n_jobs': 2,
            'scoring': '',
            'grid': {}
            }
        features (dict): The keys are the names of feature extractors and the
            values are either a kwargs dict which will be passed into the
            feature extractor function, or a callable which will be used as to
            extract features.
    """

    __slots__ = ['model_type', 'features', 'model_settings', 'params', 'param_selection']

    def __init__(self, model_type=None, features=None, model_settings=None, params=None,
                 param_selection=None):
        """Initializes a classifier configuration"""
        for arg, val in {'model_type': model_type, 'features': features}.items():
            if val is None:
                raise TypeError('__init__() missing required argument {!r}'.format(arg))
        if params is None and (param_selection is None or param_selection.get('grid') is None):
            raise ValueError("__init__() One of 'params' and 'param_selection' is required")
        self.model_type = model_type
        self.features = features
        self.model_settings = model_settings
        self.params = params
        self.param_selection = param_selection

    def to_dict(self):
        """Converts the model config object into a dict

        Returns:
            dict: A dict version of the config
        """
        result = {}
        for attr in self.__slots__:
            result[attr] = getattr(self, attr)
        return result

    def __repr__(self):
        args_str = ', '.join("{}={!r}".format(key, getattr(self, key)) for key in self.__slots__)
        return "{}({})".format(self.__class__.__name__, args_str)

    @classmethod
    def from_model_config(cls, model_config):
        config = model_config.to_dict()
        config.pop('example_type')
        config.pop('label_type')
        config.pop('train_label_set')
        config.pop('test_label_set')
        return cls(**config)

    def to_json(self):
        """Converts the model config object to JSON

        Returns:
            str: JSON representation of the classifier
        """
        return json.dumps(self.to_dict(), sort_keys=True)


class Classifier(with_metaclass(ABCMeta, object)):
    """The base class for all the machine-learned classifiers in Workbench. A classifier is a
    machine-learned model that categorizes input examples into one of the pre-determined class
    labels. Among other functionality, each classifier provides means by which to fit a statistical
    model on a given training dataset and then use the trained model to make predictions on new
    unseen data."""

    CLF_TYPE = None

    def __init__(self, resource_loader):
        """Initializes a classifier

        Args:
            resource_loader (ResourceLoader): An object which can load resources for the classifier
        """
        self._resource_loader = resource_loader
        self._model = None  # will be set when model is fit or loaded
        self.ready = False
        self.dirty = False
        self.config = None
        self.hash = ''

    def fit(self, queries=None, label_set=None, previous_model_path=None, **kwargs):
        """Trains a statistical model for classification using the provided training examples and
        model configuration.

        Args:
            queries (list of ProcessedQuery): The labeled queries to use as training data
            label_set (list, optional): A label set to load. If not specified, the default
                 training set will be loaded.
            previous_model_path (str, optional): The path of a previous version of the model for
                this classifier. If the previous model is equivalent to the new one, it will be
                loaded instead. Equivalence here is determined by the model's training data and
                configuration.
            model_type (str, optional): The type of machine learning model to use. If omitted, the
                 default model type will be used.
            model_settings (dict): Settings specific to the model type specified
            features (dict): Features to extract from each example instance to form the feature
                 vector used for model training. If omitted, the default feature set for the model
                 type will be used.
            params (dict): Params to pass to the underlying classifier
            params_selection (dict): The grid of hyper-parameters to search, for finding the optimal
                 hyper-parameter settings for the model. If omitted, the default hyper-parameter
                 search grid will be used.
            param_selection (dict): Configuration for param selection (using cross-validation)
                {'type': 'shuffle',
                'n': 3,
                'k': 10,
                'n_jobs': 2,
                'scoring': '',
                'grid': { 'C': [100, 10000, 1000000]}}
            features (dict): The keys are the names of feature extractors and the
                values are either a kwargs dict which will be passed into the
                feature extractor function, or a callable which will be used as to
                extract features.

        Examples:
            Fit using default the configuration.

                >>> clf.fit()

            Fit using a 'special' label set.

                >>> clf.fit(label_set='special')

            Fit using given params, bypassing cross-validation. This is useful for speeding up
            train times if you are confident the params are optimized.

                >>> clf.fit(params={'C': 10000000})

            Fit using given parameter selection settings (also known as cross-validation settings).

                >>> clf.fit(param_selection={})

            Fit using a custom set of features, including a custom feature extractor.
            This is only for advanced users.

                >>> clf.fit(features={
                        'in-gaz': {}, // gazetteer features
                        'contrived': lambda exa, res: {'contrived': len(exa.text) == 26}
                    })
        """

        # create model with given params
        model_config = self._get_model_config(**kwargs)
        model = create_model(model_config)

        if not label_set:
            label_set = model_config.train_label_set
            label_set = label_set if label_set else DEFAULT_TRAIN_SET_REGEX

        new_hash = self._get_model_hash(model_config, queries, label_set)

        if previous_model_path:
            old_hash = self._load_hash(previous_model_path)
            if old_hash == new_hash:
                logger.info('No need to fit. Loading previous model.')
                self.load(previous_model_path)
                return

        queries, classes = self._get_queries_and_labels(queries, label_set)
        if len(set(classes)) <= 1:
            logger.info('Not doing anything for fit since there is only one class')
            return

        model.initialize_resources(self._resource_loader, queries, classes)
        model.fit(queries, classes)
        self._model = model
        self.config = ClassifierConfig.from_model_config(self._model.config)
        self.hash = new_hash

        self.ready = True
        self.dirty = True

    def predict(self, query, time_zone=None, timestamp=None):
        """Predicts a class label for the given query using the trained classification model

        Args:
            query (Query or str): The input query
            time_zone (str, optional): The name of an IANA time zone, such as
                'America/Los_Angeles', or 'Asia/Kolkata'
                See the [tz database](https://www.iana.org/time-zones) for more information.
            timestamp (long, optional): A unix time stamp for the request (in seconds).

        Returns:
            str: The predicted class label
        """
        if not self._model:
            logger.error('You must fit or load the model before running predict')
            return
        if not isinstance(query, Query):
            query = self._resource_loader.query_factory.create_query(query, time_zone=time_zone,
                                                                     timestamp=timestamp)

        return self._model.predict([query])[0]

    def predict_proba(self, query, time_zone=None, timestamp=None):
        """Runs prediction on a given query and generates multiple hypotheses with their
        associated probabilities using the trained classification model

        Args:
            query (Query): The input query
            time_zone (str, optional): The name of an IANA time zone, such as
                'America/Los_Angeles', or 'Asia/Kolkata'
                See the [tz database](https://www.iana.org/time-zones) for more information.
            timestamp (long, optional): A unix time stamp for the request (in seconds).

        Returns:
            list: a list of tuples of the form (str, float) grouping predicted class labels and
                their probabilities
        """
        if not self._model:
            logger.error('You must fit or load the model before running predict_proba')
            return
        if not isinstance(query, Query):
            query = self._resource_loader.query_factory.create_query(query, time_zone=time_zone,
                                                                     timestamp=timestamp)

        predict_proba_result = self._model.predict_proba([query])
        class_proba_tuples = list(predict_proba_result[0][1].items())
        return sorted(class_proba_tuples, key=lambda x: x[1], reverse=True)

    def evaluate(self, queries=None, label_set=None):
        """Evaluates the trained classification model on the given test data

        Args:
            queries (list of ProcessedQuery): The labeled queries to use as test data. If none
                are provided, the test label set will be used.
            label_set (str): The label set to use for evaluation.

        Returns:
            ModelEvaluation: A ModelEvaluation object that contains evaluation results
        """
        model_config = self._get_model_config()

        if not label_set:
            label_set = model_config.test_label_set
            label_set = label_set if label_set else DEFAULT_TEST_SET_REGEX

        if not self._model:
            logger.error('You must fit or load the model before running evaluate.')
            return

        queries, labels = self._get_queries_and_labels(queries, label_set=label_set)

        if not queries:
            logger.info('Could not evaluate model since no relevant examples were found. Make sure '
                        'the labeled queries for evaluation are placed in "test*" files alongside '
                        'the training data in your Workbench project.')
            return

        evaluation = self._model.evaluate(queries, labels)
        return evaluation

    def inspect(self, query, gold_label=None):
        raise NotImplemented

    def _get_model_config(self, loaded_config, **kwargs):
        """Updates the loaded configuration with runtime specified options, and creates a model
        configuration object with the final configuration dictionary. If an application config
        exists it should be passed in, if not the default config should be passed in.

        Returns:
            ModelConfig: The model configuration corresponding to the provided config name
        """
        try:
            # If all params required for model config were passed in, use kwargs
            return ModelConfig(**kwargs)
        except (TypeError, ValueError):
            # Use application specified or default config, customizing with provided kwargs
            model_config = loaded_config
            model_config.update(kwargs)

            # If a parameter selection grid was passed in at runtime, override params set in the
            # application specified or default config
            if kwargs.get('param_selection') and not kwargs.get('params'):
                model_config.pop('params', None)
        return ModelConfig(**model_config)

    def dump(self, model_path):
        """Persists the trained classification model to disk.

        Args:
            model_path (str): The location on disk where the model should be stored
        """
        # make directory if necessary
        folder = os.path.dirname(model_path)
        if not os.path.isdir(folder):
            os.makedirs(folder)

        joblib.dump(self._model, model_path)

        hash_path = model_path + '.hash'
        with open(hash_path, 'w') as hash_file:
            hash_file.write(self.hash)

        self.dirty = False

    def load(self, model_path):
        """Loads the trained classification model from disk

        Args:
            model_path (str): The location on disk where the model is stored
        """
        try:
            self._model = joblib.load(model_path)
        except (OSError, IOError):
            msg = 'Unable to load {}. Pickle at {!r} cannot be read.'
            raise ClassifierLoadError(msg.format(self.__class__.__name__, model_path))
        if self._model is not None:
<<<<<<< HEAD
            self._model.config = self._get_model_config()
=======
            if not hasattr(self._model, 'mmworkbench_version'):
                msg = "Your trained models are incompatible with this version of Workbench. " \
                      "Please run a clean build to retrain models"
                raise ClassifierLoadError(msg)
>>>>>>> d4f96cb4
            self._model.initialize_resources(self._resource_loader)
            self.config = ClassifierConfig.from_model_config(self._model.config)

        self.hash = self._load_hash(model_path)

        self.ready = True
        self.dirty = False

    @staticmethod
    def _load_hash(model_path):
        hash_path = model_path + '.hash'
        if not os.path.isfile(hash_path):
            return ''
        with open(hash_path, 'r') as hash_file:
            model_hash = hash_file.read()
        return model_hash

    @staticmethod
    def _build_query_tree(queries, raw=False):
        """Build a query tree from a list of ProcessedQueries. The tree is
        organized by domain then by intent.

        Args:
            queries (List): list of ProcessedQuery
        """
        query_tree = {}
        for query in queries:
            if query.domain not in query_tree:
                query_tree[query.domain] = {}
            if query.intent not in query_tree[query.domain]:
                query_tree[query.domain][query.intent] = []

            if raw:
                query_tree[query.domain][query.intent].append(markup.dump_query(query))
            else:
                query_tree[query.domain][query.intent].append(query)

        return query_tree

    @abstractmethod
    def _get_query_tree(self, queries=None, label_set=DEFAULT_TRAIN_SET_REGEX, raw=False):
        """Returns the set of queries to train on

        Args:
            queries (list, optional): A list of ProcessedQuery objects, to
                train. If not specified, a label set will be loaded.
            label_set (list, optional): A label set to load. If not specified,
                the default training set will be loaded.
            raw (bool, optional): When True, raw query strings will be returned

        Returns:
            List: list of queries
        """
        raise NotImplementedError('Subclasses must implement this method')

    @abstractmethod
    def _get_queries_and_labels(self, queries=None, label_set=DEFAULT_TRAIN_SET_REGEX):
        """Returns the set of queries and their labels to train on

        Args:
            queries (list, optional): A list of ProcessedQuery objects, to
                train. If not specified, a label set will be loaded.
            label_set (list, optional): A label set to load. If not specified,
                the default training set will be loaded.
        """
        raise NotImplementedError('Subclasses must implement this method')

    @abstractmethod
    def _get_queries_and_labels_hash(self, queries=None, label_set=DEFAULT_TRAIN_SET_REGEX):
        """Returns a hashed string representing the labeled queries

        Args:
            queries (list, optional): A list of ProcessedQuery objects, to
                train. If not specified, a label set will be loaded.
            label_set (list, optional): A label set to load. If not specified,
                the default training set will be loaded.
        """
        raise NotImplementedError('Subclasses must implement this method')

    def _get_model_hash(self, model_config, queries=None, label_set=DEFAULT_TRAIN_SET_REGEX):
        """Returns a hash representing the inputs into the model

        Args:
            model_config (ModelConfig): The model configuration
            queries (list, optional): A list of ProcessedQuery objects, to
                train. If not specified, a label set will be loaded.
            label_set (list, optional): A label set to load. If not specified,
                the default training set will be loaded.

        Returns:
            str: The hash
        """

        # Hash queries
        queries_hash = self._get_queries_and_labels_hash(queries=queries, label_set=label_set)

        # Hash config
        config_hash = self._resource_loader.hash_string(model_config.to_json())

        # Hash resources
        rsc_strings = []
        for resource in sorted(model_config.required_resources()):
            rsc_strings.append(self._resource_loader.hash_feature_resource(resource))
        rsc_hash = self._resource_loader.hash_list(rsc_strings)

        return self._resource_loader.hash_list([
            queries_hash,
            config_hash,
            rsc_hash
        ])

    def __repr__(self):
        msg = '<{} ready: {!r}, dirty: {!r}>'
        return msg.format(self.__class__.__name__, self.ready, self.dirty)<|MERGE_RESOLUTION|>--- conflicted
+++ resolved
@@ -345,14 +345,12 @@
             msg = 'Unable to load {}. Pickle at {!r} cannot be read.'
             raise ClassifierLoadError(msg.format(self.__class__.__name__, model_path))
         if self._model is not None:
-<<<<<<< HEAD
-            self._model.config = self._get_model_config()
-=======
             if not hasattr(self._model, 'mmworkbench_version'):
                 msg = "Your trained models are incompatible with this version of Workbench. " \
                       "Please run a clean build to retrain models"
                 raise ClassifierLoadError(msg)
->>>>>>> d4f96cb4
+
+            self._model.config = self._get_model_config()
             self._model.initialize_resources(self._resource_loader)
             self.config = ClassifierConfig.from_model_config(self._model.config)
 
