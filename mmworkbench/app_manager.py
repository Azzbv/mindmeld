# -*- coding: utf-8 -*-
"""
This module contains the application manager
"""
from __future__ import absolute_import, unicode_literals
from builtins import object

import copy
import logging

from .components import NaturalLanguageProcessor, DialogueManager, QuestionAnswerer
from .components.dialogue import DialogueResponder
from .resource_loader import ResourceLoader
from .exceptions import AllowedNlpClassesKeyError

logger = logging.getLogger(__name__)


class ApplicationManager(object):
    """The Application Manager is the core orchestrator of the MindMeld platform. It receives
    a client request from the gateway, and processes that request by passing it through all the
    necessary components of Workbench. Once processing is complete, the application manager
    returns the final response back to the gateway.
    """
    def __init__(self, app_path, nlp=None, question_answerer=None, es_host=None,
                 context_class=None, responder_class=None):
        self._app_path = app_path
        # If NLP or QA were passed in, use the resource loader from there
        if nlp:
            resource_loader = nlp.resource_loader
            if question_answerer:
                question_answerer.resource_loader = resource_loader
        elif question_answerer:
            resource_loader = question_answerer.resource_loader
        else:
            resource_loader = ResourceLoader.create_resource_loader(app_path)

        self._query_factory = resource_loader.query_factory

        self.nlp = nlp or NaturalLanguageProcessor(app_path, resource_loader)
        self.question_answerer = question_answerer or QuestionAnswerer(app_path, resource_loader,
                                                                       es_host)
        self.context_class = context_class or dict
        self.responder_class = responder_class or DialogueResponder
        self.dialogue_manager = DialogueManager(self.responder_class)

    @property
    def ready(self):
        return self.nlp.ready

    def load(self):
        """Loads all resources required to run a Workbench application."""
        if self.nlp.ready:
            # if we are ready, don't load again
            return
        self.nlp.load()

    def parse(self, text, payload=None, session=None, frame=None, history=None,
              allowed_intents=None, verbose=False):
        """
        Args:
            text (str): The text of the message sent by the user
            payload (dict, optional): Description
            session (dict, optional): Description
            history (list, optional): Description
            allowed_intents (list, optional): A list of allowed intents for
            model consideration
            verbose (bool, optional): Description

        Returns:
            (dict): Context object
        """

        session = session or {}
        history = history or []
        frame = frame or {}
        # TODO: what do we do with verbose???
        # TODO: where is the frame stored?

        request = {'text': text, 'session': session}
        if payload:
            request['payload'] = payload

        nlp_hierarchy = None

        if allowed_intents:
            try:
                nlp_hierarchy = self.nlp.extract_allowed_intents(allowed_intents)
            except (AllowedNlpClassesKeyError, ValueError, KeyError) as e:
                # We have to print the error object since it sometimes contains a message
                # and sometimes it doesn't, like a ValueError.
                logger.error(
                    "Validation error '{}' on input allowed intents {}. "
                    "Not applying domain/intent restrictions this "
                    "turn".format(e, allowed_intents))

        # TODO: support passing in reference time from session
        query = self._query_factory.create_query(text)

        # TODO: support specifying target domain, etc in payload
        processed_query = self.nlp.process_query(query, nlp_hierarchy)

        context = {'request': request,
                   'history': history,
                   'frame': copy.deepcopy(frame)}

<<<<<<< HEAD
=======
        context = self.context_class(
            {'request': request, 'history': history, 'frame': copy.deepcopy(frame)})
>>>>>>> fcaba466
        context.update(processed_query.to_dict())
        context.pop('text')
        context.update(self.dialogue_manager.apply_handler(context))

        return context

    def add_dialogue_rule(self, name, handler, **kwargs):
        """Adds a dialogue rule for the dialogue manager.

        Args:
            name (str): The name of the dialogue state
            handler (function): The dialogue state handler function
            **kwargs (dict): A list of options which specify the dialogue rule
        """
        self.dialogue_manager.add_dialogue_rule(name, handler, **kwargs)<|MERGE_RESOLUTION|>--- conflicted
+++ resolved
@@ -99,16 +99,8 @@
 
         # TODO: support specifying target domain, etc in payload
         processed_query = self.nlp.process_query(query, nlp_hierarchy)
-
-        context = {'request': request,
-                   'history': history,
-                   'frame': copy.deepcopy(frame)}
-
-<<<<<<< HEAD
-=======
         context = self.context_class(
             {'request': request, 'history': history, 'frame': copy.deepcopy(frame)})
->>>>>>> fcaba466
         context.update(processed_query.to_dict())
         context.pop('text')
         context.update(self.dialogue_manager.apply_handler(context))
