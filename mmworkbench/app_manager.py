--- conflicted
+++ resolved
@@ -56,25 +56,16 @@
         self.nlp.load()
 
     def parse(self, text, payload=None, session=None, frame=None, history=None,
-<<<<<<< HEAD
               allowed_intents=None, target_dialog_state=None, verbose=False):
-=======
-              allowed_intents=None, verbose=False):
->>>>>>> 2d99b196
         """
         Args:
             text (str): The text of the message sent by the user
             payload (dict, optional): Description
             session (dict, optional): Description
             history (list, optional): Description
-<<<<<<< HEAD
             allowed_intents (list, optional): A list of allowed intents
             for model consideration
             target_dialog_state (str, optional): The target dialog state
-=======
-            allowed_intents (list, optional): A list of allowed intents for
-            model consideration
->>>>>>> 2d99b196
             verbose (bool, optional): Description
 
         Returns:
@@ -90,11 +81,8 @@
         if payload:
             request['payload'] = payload
 
-<<<<<<< HEAD
-        context = {'request': request,
-                   'history': history,
-                   'frame': copy.deepcopy(frame),
-                   'entities': []}
+        context = self.context_class(
+            {'request': request, 'history': history, 'frame': copy.deepcopy(frame)})
 
         # Validate target dialog state
         if target_dialog_state not in self.dialogue_manager.handler_map:
@@ -128,32 +116,6 @@
             context.pop('text')
 
         context.update(self.dialogue_manager.apply_handler(context, target_dialog_state))
-=======
-        nlp_hierarchy = None
-
-        if allowed_intents:
-            try:
-                nlp_hierarchy = self.nlp.extract_allowed_intents(allowed_intents)
-            except (AllowedNlpClassesKeyError, ValueError, KeyError) as e:
-                # We have to print the error object since it sometimes contains a message
-                # and sometimes it doesn't, like a ValueError.
-                logger.error(
-                    "Validation error '{}' on input allowed intents {}. "
-                    "Not applying domain/intent restrictions this "
-                    "turn".format(e, allowed_intents))
-
-        # TODO: support passing in reference time from session
-        query = self._query_factory.create_query(text)
-
-        # TODO: support specifying target domain, etc in payload
-        processed_query = self.nlp.process_query(query, nlp_hierarchy)
-        context = self.context_class(
-            {'request': request, 'history': history, 'frame': copy.deepcopy(frame)})
-        context.update(processed_query.to_dict())
-        context.pop('text')
-        context.update(self.dialogue_manager.apply_handler(context))
-
->>>>>>> 2d99b196
         return context
 
     def add_dialogue_rule(self, name, handler, **kwargs):
