--- conflicted
+++ resolved
@@ -179,7 +179,6 @@
     return ' '.join(ngram_tokens)
 
 
-<<<<<<< HEAD
 def get_entity_scorer():
     return make_scorer(score_func=entity_accuracy_scoring)
 
@@ -202,7 +201,8 @@
         if expected_entity.text != predicted_entity.text:
             return False
     return True
-=======
+
+
 def requires(resource):
     """
     Decorator to enforce the resource dependencies of the active feature extractors
@@ -220,5 +220,4 @@
         func.requirements = req
         return func
 
-    return add_resource
->>>>>>> ea9d4c87
+    return add_resource