--- conflicted
+++ resolved
@@ -34,14 +34,9 @@
 BLUEPRINTS = {
     'quickstart': {},
     'food_ordering': {},
-<<<<<<< HEAD
-    'home_assistant': {},
-    'template': {}
-=======
     'home_assistant': {'kb': False},
     'template': {'kb': False},
     'video_discovery': {}
->>>>>>> 15420278
 }
 
 
